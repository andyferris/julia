--- conflicted
+++ resolved
@@ -563,17 +563,14 @@
     //printf("sigint installed\n");
 }
 
-<<<<<<< HEAD
+
+extern void * __stack_chk_guard;
 
 DLLEXPORT int julia_trampoline(int argc, char **argv, int (*pmain)(int ac,char *av[]))
 {
 #if defined(_WIN32) //&& !defined(_WIN64)
     SetUnhandledExceptionFilter(exception_handler);
 #endif
-=======
-extern void * __stack_chk_guard;
-DLLEXPORT int julia_trampoline(int argc, char *argv[], int (*pmain)(int ac,char *av[]))
-{
     unsigned char * p = (unsigned char *) &__stack_chk_guard;
     char a = p[sizeof(__stack_chk_guard)-1];
     char b = p[sizeof(__stack_chk_guard)-2];
@@ -582,7 +579,6 @@
     p[sizeof(__stack_chk_guard)-1] = 255;
     p[sizeof(__stack_chk_guard)-2] = '\n';
     p[0] = 0;
->>>>>>> 77483395
 #ifdef COPY_STACKS
     // initialize base context of root task
     jl_root_task->stackbase = (char*)&argc;
